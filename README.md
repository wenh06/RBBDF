# RBBDF
<<<<<<< HEAD

python implementation of the RBBDF algorithm proposed in "Localized matrix factorization for recommendation based on matrix block diagonal forms"

## NOTE

Despite the required packages, one should also `cd` into the submodule [`networkx-metis`](networkx-metis) and run

```bash
python setup.py install
```

to install `nxmetis`.
=======
python implementation of the RBBDF algorithm proposed in [`Localized matrix factorization for recommendation based on matrix block diagonal forms`](http://yongfeng.me/attach/lmf-zhang.pdf) ([ACM Digital Library](https://dl.acm.org/doi/10.1145/2488388.2488520)).
>>>>>>> 295f353e
<|MERGE_RESOLUTION|>--- conflicted
+++ resolved
@@ -1,7 +1,6 @@
 # RBBDF
-<<<<<<< HEAD
 
-python implementation of the RBBDF algorithm proposed in "Localized matrix factorization for recommendation based on matrix block diagonal forms"
+Python re-implementation of the RBBDF algorithm proposed in [`Localized matrix factorization for recommendation based on matrix block diagonal forms`](http://yongfeng.me/attach/lmf-zhang.pdf) ([ACM Digital Library](https://dl.acm.org/doi/10.1145/2488388.2488520)).
 
 ## NOTE
 
@@ -11,7 +10,4 @@
 python setup.py install
 ```
 
-to install `nxmetis`.
-=======
-python implementation of the RBBDF algorithm proposed in [`Localized matrix factorization for recommendation based on matrix block diagonal forms`](http://yongfeng.me/attach/lmf-zhang.pdf) ([ACM Digital Library](https://dl.acm.org/doi/10.1145/2488388.2488520)).
->>>>>>> 295f353e
+to install `nxmetis`.